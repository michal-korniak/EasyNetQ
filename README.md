[![Build status](https://ci.appveyor.com/api/projects/status/github/EasyNetQ/easynetq?svg=true)](https://ci.appveyor.com/project/EasyNetQ/easynetq)

[![NuGet Status](https://img.shields.io/nuget/v/EasyNetQ)](https://www.nuget.org/packages/EasyNetQ)
[![Nuget Status](https://img.shields.io/nuget/vpre/EasyNetQ)](https://www.nuget.org/packages/EasyNetQ)
[![Nuget Status](https://img.shields.io/nuget/dt/EasyNetQ)](https://www.nuget.org/packages/EasyNetQ)

![Activity](https://img.shields.io/github/commit-activity/w/EasyNetQ/easynetq)
![Activity](https://img.shields.io/github/commit-activity/m/EasyNetQ/easynetq)
![Activity](https://img.shields.io/github/commit-activity/y/EasyNetQ/easynetq)

![Size](https://img.shields.io/github/repo-size/graphql-dotnet/graphql-dotnet)
--

![EasyNetQ Logo](https://github.com/EasyNetQ/EasyNetQ/wiki/images/logo_design_150.png)

A Nice .NET API for RabbitMQ

Initial development was sponsored by travel industry experts [15below](http://15below.com/)

* **[Homepage](http://easynetq.com)**
* **[Documentation](https://github.com/EasyNetQ/EasyNetQ/wiki/Introduction)**
* **[NuGet](http://www.nuget.org/packages/EasyNetQ)**
* **[Discussion Group](https://groups.google.com/group/easynetq)**

Goals:

1. To make working with RabbitMQ on .NET as easy as possible.

To connect to a RabbitMQ broker...
```c#
    var bus = RabbitHutch.CreateBus("host=localhost");
```
To publish a message...
```c#
    await bus.PubSub.PublishAsync(message);
```
To publish a message with 5s delay...
```c#
    await bus.Scheduler.FuturePublishAsync(message, TimeSpan.FromSeconds(5));
```
To subscribe to a message...
```c#
    await bus.PubSub.SubscribeAsync<MyMessage>(
        "my_subscription_id", msg => Console.WriteLine(msg.Text)
    );
```
Remote procedure call...
```c#
    var request = new TestRequestMessage {Text = "Hello from the client! "};
<<<<<<< HEAD
    bus.Request<TestRequestMessage, TestResponseMessage>(request, response =>
        Console.WriteLine("Got response: '{0}'", response.Text));

RPC server...

    bus.Respond<TestRequestMessage, TestResponseMessage>(request =>
		new TestResponseMessage{ Text = request.Text + " all done!" });

=======
    await bus.Rpc.RequestAsync<TestRequestMessage, TestResponseMessage>(request);
```
RPC server...
```c#
    await bus.Rpc.RespondAsync<TestRequestMessage, TestResponseMessage>(request =>
        new TestResponseMessage{ Text = request.Text + " all done!" }
    );
```
>>>>>>> 3b0023af

## Management API

EasyNetQ also has a client-side library for the RabbitMQ Management HTTP API. This lets you control all aspects for your
RabbitMQ broker from .NET code, including creating virtual hosts and users; setting permissions; monitoring queues,
connections and channels; and setting up exchanges, queues and bindings.

See the **[documentation](https://github.com/EasyNetQ/EasyNetQ/wiki/Management-API-Introduction)**.

The announcement blog post is [here](http://mikehadlow.blogspot.co.uk/2012/11/a-c-net-client-proxy-for-rabbitmq.html)

## Some blog posts about EasyNetQ ...

http://mikehadlow.blogspot.co.uk/search/label/EasyNetQ

## Getting started

Just open EasyNetQ.sln in VisualStudio and build.

All the required dependencies for the solution file to build the software are included. To run the explicit tests that send messages you will have to be running the EasyNetQ.Tests.SimpleService application and have a working local RabbitMQ server (see http://www.rabbitmq.com/ for more details).
<|MERGE_RESOLUTION|>--- conflicted
+++ resolved
@@ -47,16 +47,6 @@
 Remote procedure call...
 ```c#
     var request = new TestRequestMessage {Text = "Hello from the client! "};
-<<<<<<< HEAD
-    bus.Request<TestRequestMessage, TestResponseMessage>(request, response =>
-        Console.WriteLine("Got response: '{0}'", response.Text));
-
-RPC server...
-
-    bus.Respond<TestRequestMessage, TestResponseMessage>(request =>
-		new TestResponseMessage{ Text = request.Text + " all done!" });
-
-=======
     await bus.Rpc.RequestAsync<TestRequestMessage, TestResponseMessage>(request);
 ```
 RPC server...
@@ -65,7 +55,6 @@
         new TestResponseMessage{ Text = request.Text + " all done!" }
     );
 ```
->>>>>>> 3b0023af
 
 ## Management API
 

﻿using EasyNetQ.Consumer;
using EasyNetQ.Events;
using EasyNetQ.Interception;
using EasyNetQ.Producer;
using NUnit.Framework;
using RabbitMQ.Client;
using RabbitMQ.Client.Events;
using NSubstitute;

namespace EasyNetQ.Tests
{
    [TestFixture]
    public class AdvancedBusEventHandlersTests
    {
        private AdvancedBusEventHandlers advancedBusEventHandlers;
        private IEventBus eventBus;
        private bool connectedCalled = false;
        private bool disconnectedCalled = false;
        private bool blockedCalled = false;
        private ConnectionBlockedEventArgs connectionBlockedEventArgs;
        private bool unBlockedCalled = false;
        private bool messageReturnedCalled = false;
        private MessageReturnedEventArgs messageReturnedEventArgs;

        [SetUp]
        public void SetUp()
        {
            advancedBusEventHandlers = new AdvancedBusEventHandlers(
                connected: (s, e) => connectedCalled = true,
                disconnected: (s, e) => disconnectedCalled = true,
                blocked: (s, e) =>
                {
                    blockedCalled = true;
                    connectionBlockedEventArgs = e;
                },
                unblocked: (s, e) => unBlockedCalled = true,
                messageReturned: (s, e) =>
                {
                    messageReturnedCalled = true;
                    messageReturnedEventArgs = e;
                });

            var connectionFactory = Substitute.For<IConnectionFactory>();
            connectionFactory.Succeeded.Returns(true);
            connectionFactory.CreateConnection().Returns(Substitute.For<IConnection>());
            connectionFactory.CurrentHost.Returns(new HostConfiguration());
            connectionFactory.Configuration.Returns(new ConnectionConfiguration());

            eventBus = new EventBus();

            var logger = MockRepository.GenerateStub<IEasyNetQLogger>();
            var persistentConnectionFactory = new PersistentConnectionFactory(logger, connectionFactory, eventBus);            

            var advancedBus = new RabbitAdvancedBus(
                connectionFactory,
<<<<<<< HEAD
                Substitute.For<IConsumerFactory>(),
                Substitute.For<IEasyNetQLogger>(),
                Substitute.For<IClientCommandDispatcherFactory>(),
                Substitute.For<IPublishConfirmationListener>(),
                eventBus,
                Substitute.For<IHandlerCollectionFactory>(),
                Substitute.For<IContainer>(),
                Substitute.For<ConnectionConfiguration>(),
                Substitute.For<IProduceConsumeInterceptor>(),
                Substitute.For<IMessageSerializationStrategy>(),
                Substitute.For<IConventions>(),
                advancedBusEventHandlers);
=======
                MockRepository.GenerateStub<IConsumerFactory>(),
                logger,
                MockRepository.GenerateStub<IClientCommandDispatcherFactory>(),
                MockRepository.GenerateStub<IPublishConfirmationListener>(),
                eventBus,
                MockRepository.GenerateStub<IHandlerCollectionFactory>(),
                MockRepository.GenerateStub<IContainer>(),
                MockRepository.GenerateStub<ConnectionConfiguration>(),
                MockRepository.GenerateStub<IProduceConsumeInterceptor>(),
                MockRepository.GenerateStub<IMessageSerializationStrategy>(),
                MockRepository.GenerateStub<IConventions>(),
                advancedBusEventHandlers,
                persistentConnectionFactory);
>>>>>>> 449e47c9
        }

        [Test]
        public void AdvancedBusEventHandlers_Connected_handler_is_called_when_advancedbus_connects_for_the_first_time()
        {
            Assert.IsTrue(connectedCalled, "The AdvancedBusEventHandlers Connected event handler wasn't called during RabbitAdvancedBus instantiation.");
        }

        [Test]
        public void AdvancedBusEventHandlers_Connected_handler_is_called()
        {
            eventBus.Publish(new ConnectionCreatedEvent());
            Assert.IsTrue(connectedCalled, "The AdvancedBusEventHandlers Connected event handler wasn't called after a ConnectionCreatedEvent publish.");
        }

        [Test]
        public void AdvancedBusEventHandlers_Disconnected_handler_is_called()
        {
            eventBus.Publish(new ConnectionDisconnectedEvent());
            Assert.IsTrue(disconnectedCalled, "The AdvancedBusEventHandlers Disconnected event handler wasn't called after a ConnectionDisconnectedEvent publish.");
        }

        [Test]
        public void AdvancedBusEventHandlers_Blocked_handler_is_called()
        {
            var connectionBlockedEvent = new ConnectionBlockedEvent("a random reason");

            eventBus.Publish(connectionBlockedEvent);
            Assert.IsTrue(blockedCalled, "The AdvancedBusEventHandlers Blocked event handler wasn't called after a ConnectionBlockedEvent publish.");
            Assert.IsNotNull(connectionBlockedEventArgs, "The AdvancedBusEventHandlers Blocked event handler received a null ConnectionBlockedEventArgs");
            Assert.IsTrue(connectionBlockedEvent.Reason == connectionBlockedEventArgs.Reason, "The published ConnectionBlockedEvent Reason isn't the same object than the one received in AdvancedBusEventHandlers Blocked ConnectionBlockedEventArgs.");
        }

        [Test]
        public void AdvancedBusEventHandlers_Unblocked_handler_is_called()
        {
            eventBus.Publish(new ConnectionUnblockedEvent());
            Assert.IsTrue(unBlockedCalled, "The AdvancedBusEventHandlers Unblocked event handler wasn't called after a ConnectionUnblockedEvent publish.");
        }

        [Test]
        public void AdvancedBusEventHandlers_MessageReturned_handler_is_called()
        {
            var returnedMessageEvent = new ReturnedMessageEvent(new byte[0], new MessageProperties(), new MessageReturnedInfo("my.exchange", "routing.key", "reason"));

            eventBus.Publish(returnedMessageEvent);
            Assert.IsTrue(messageReturnedCalled, "The AdvancedBusEventHandlers MessageReturned event handler wasn't called after a ReturnedMessageEvent publish.");
            Assert.IsNotNull(messageReturnedEventArgs, "The AdvancedBusEventHandlers MessageReturned event handler received a null MessageReturnedEventArgs.");
            Assert.IsTrue(returnedMessageEvent.Body == messageReturnedEventArgs.MessageBody, "The published ReturnedMessageEvent Body isn't the same object than the one received in AdvancedBusEventHandlers MessageReturned MessageReturnedEventArgs.");
            Assert.IsTrue(returnedMessageEvent.Properties == messageReturnedEventArgs.MessageProperties, "The published ReturnedMessageEvent Properties isn't the same object than the one received in AdvancedBusEventHandlers MessageReturned MessageReturnedEventArgs.");
            Assert.IsTrue(returnedMessageEvent.Info == messageReturnedEventArgs.MessageReturnedInfo, "The published ReturnedMessageEvent Info isn't the same object than the one received in AdvancedBusEventHandlers MessageReturned MessageReturnedEventArgs.");
        }
    }
}<|MERGE_RESOLUTION|>--- conflicted
+++ resolved
@@ -48,14 +48,13 @@
 
             eventBus = new EventBus();
 
-            var logger = MockRepository.GenerateStub<IEasyNetQLogger>();
+            var logger = Substitute.For<IEasyNetQLogger>();
             var persistentConnectionFactory = new PersistentConnectionFactory(logger, connectionFactory, eventBus);            
 
             var advancedBus = new RabbitAdvancedBus(
                 connectionFactory,
-<<<<<<< HEAD
                 Substitute.For<IConsumerFactory>(),
-                Substitute.For<IEasyNetQLogger>(),
+                logger,
                 Substitute.For<IClientCommandDispatcherFactory>(),
                 Substitute.For<IPublishConfirmationListener>(),
                 eventBus,
@@ -65,22 +64,8 @@
                 Substitute.For<IProduceConsumeInterceptor>(),
                 Substitute.For<IMessageSerializationStrategy>(),
                 Substitute.For<IConventions>(),
-                advancedBusEventHandlers);
-=======
-                MockRepository.GenerateStub<IConsumerFactory>(),
-                logger,
-                MockRepository.GenerateStub<IClientCommandDispatcherFactory>(),
-                MockRepository.GenerateStub<IPublishConfirmationListener>(),
-                eventBus,
-                MockRepository.GenerateStub<IHandlerCollectionFactory>(),
-                MockRepository.GenerateStub<IContainer>(),
-                MockRepository.GenerateStub<ConnectionConfiguration>(),
-                MockRepository.GenerateStub<IProduceConsumeInterceptor>(),
-                MockRepository.GenerateStub<IMessageSerializationStrategy>(),
-                MockRepository.GenerateStub<IConventions>(),
                 advancedBusEventHandlers,
                 persistentConnectionFactory);
->>>>>>> 449e47c9
         }
 
         [Test]

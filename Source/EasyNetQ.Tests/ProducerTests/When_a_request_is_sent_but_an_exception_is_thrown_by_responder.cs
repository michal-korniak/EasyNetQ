--- conflicted
+++ resolved
@@ -48,13 +48,8 @@
                     throw new TimeoutException();
 
                 DeliverMessage(null);
-<<<<<<< HEAD
-                await task.ConfigureAwait(false);
-            }).ConfigureAwait(false);
-=======
                 await task;
             });
->>>>>>> 3b0023af
         }
 
         [Fact]
@@ -73,13 +68,8 @@
 
                 DeliverMessage("Why you are so bad with me?");
 
-<<<<<<< HEAD
-                await task.ConfigureAwait(false);
-            }).ConfigureAwait(false); // ,"Why you are so bad with me?"
-=======
                 await task;
             }); // ,"Why you are so bad with me?"
->>>>>>> 3b0023af
         }
 
         private void DeliverMessage(string exceptionMessage)

--- conflicted
+++ resolved
@@ -40,17 +40,8 @@
     <Reference Include="Newtonsoft.Json">
       <HintPath>..\packages\Newtonsoft.Json.7.0.1\lib\net40\Newtonsoft.Json.dll</HintPath>
     </Reference>
-<<<<<<< HEAD
-    <Reference Include="RabbitMQ.Client, Version=3.5.3.0, Culture=neutral, PublicKeyToken=89e7d7c5feba84ce, processorArchitecture=MSIL">
-      <HintPath>..\packages\RabbitMQ.Client.3.5.3\lib\net40\RabbitMQ.Client.dll</HintPath>
-      <Private>True</Private>
-=======
-    <Reference Include="nunit.framework">
-      <HintPath>..\packages\NUnit.2.6.2\lib\nunit.framework.dll</HintPath>
-    </Reference>
     <Reference Include="RabbitMQ.Client">
       <HintPath>..\packages\RabbitMQ.Client.3.5.4\lib\net40\RabbitMQ.Client.dll</HintPath>
->>>>>>> c65e0cdd
     </Reference>
     <Reference Include="System" />
     <Reference Include="System.Core" />

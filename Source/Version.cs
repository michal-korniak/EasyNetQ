--- conflicted
+++ resolved
@@ -1,15 +1,12 @@
 ﻿using System.Reflection;
 
 // EasyNetQ version number: <major>.<minor>.<non-breaking-feature>.<build>
-[assembly: AssemblyVersion("0.26.4.0")]
+[assembly: AssemblyVersion("0.26.5.0")]
 
 // Note: until version 1.0 expect breaking changes on 0.X versions.
 
-<<<<<<< HEAD
-// 0.26.4.0 Added non-generic publish methods
-=======
+// 0.26.5.0 Added non-generic publish methods
 // 0.26.4.0 IConsumerErrorStrategy interface change.
->>>>>>> ff9dfe59
 // 0.26.3.0 Added persistentMessages configuration option.
 // 0.26.2.0 Fixed failed reconection issue. Bug fix.
 // 0.26.1.0 New policy definitions: alternate-exchange, dead-letter-exchange, dead-letter-routing-key, message-ttl, expires, max-length. Add nullability on HaMode and HaSyncMode, to let add a policy without them.

﻿using System;
using System.Threading;
using System.Threading.Tasks;
using EasyNetQ.IntegrationTests.Utils;
using FluentAssertions;
using Xunit;

namespace EasyNetQ.IntegrationTests.Scheduler
{
    [Collection("RabbitMQ")]
    public class When_publish_and_subscribe_with_delay_using_dead_letter_exchange_with_topic : IDisposable
    {
        public When_publish_and_subscribe_with_delay_using_dead_letter_exchange_with_topic(RabbitMQFixture fixture)
        {
            bus = RabbitHutch.CreateBus(
                $"host={fixture.Host};prefetchCount=1;timeout=5", c => { }
            );
        }

        public void Dispose()
        {
            bus.Dispose();
        }

        private const int MessagesCount = 10;

        private readonly IBus bus;

        [Fact]
        public async Task Test()
        {
            using var cts = new CancellationTokenSource(TimeSpan.FromSeconds(15));

            var firstTopicMessagesSink = new MessagesSink(MessagesCount);
            var firstTopicMessages = MessagesFactories.Create(MessagesCount);
            var secondTopicMessagesSink = new MessagesSink(MessagesCount);
            var secondTopicMessages = MessagesFactories.Create(MessagesCount, MessagesCount);
            using (await bus.PubSub.SubscribeAsync<Message>(Guid.NewGuid().ToString(), firstTopicMessagesSink.Receive, x => x.WithTopic("first")))
            using (await bus.PubSub.SubscribeAsync<Message>(Guid.NewGuid().ToString(), secondTopicMessagesSink.Receive, x => x.WithTopic("second")))
            {
                await Task.WhenAll(
                    bus.Scheduler.FuturePublishBatchAsync(firstTopicMessages, TimeSpan.FromSeconds(5), "first", cts.Token),
                    bus.Scheduler.FuturePublishBatchAsync(secondTopicMessages, TimeSpan.FromSeconds(5), "second", cts.Token)
<<<<<<< HEAD
                ).ConfigureAwait(false);
=======
                );
>>>>>>> 3b0023af

                await Task.WhenAll(
                    firstTopicMessagesSink.WaitAllReceivedAsync(cts.Token),
                    secondTopicMessagesSink.WaitAllReceivedAsync(cts.Token)
                );

                firstTopicMessagesSink.ReceivedMessages.Should().Equal(firstTopicMessages);
                secondTopicMessagesSink.ReceivedMessages.Should().Equal(secondTopicMessages);
            }
        }
    }
}<|MERGE_RESOLUTION|>--- conflicted
+++ resolved
@@ -41,11 +41,7 @@
                 await Task.WhenAll(
                     bus.Scheduler.FuturePublishBatchAsync(firstTopicMessages, TimeSpan.FromSeconds(5), "first", cts.Token),
                     bus.Scheduler.FuturePublishBatchAsync(secondTopicMessages, TimeSpan.FromSeconds(5), "second", cts.Token)
-<<<<<<< HEAD
-                ).ConfigureAwait(false);
-=======
                 );
->>>>>>> 3b0023af
 
                 await Task.WhenAll(
                     firstTopicMessagesSink.WaitAllReceivedAsync(cts.Token),

using System;
using System.Threading;
using System.Threading.Tasks;
using EasyNetQ.IntegrationTests.Utils;
using FluentAssertions;
using Xunit;

namespace EasyNetQ.IntegrationTests.SendReceive
{
    [Collection("RabbitMQ")]
    public class When_send_receive_with_publish_confirms : IDisposable
    {
        public When_send_receive_with_publish_confirms(RabbitMQFixture fixture)
        {
            bus = RabbitHutch.CreateBus($"host={fixture.Host};prefetchCount=1;publisherConfirms=True;timeout=-1");
        }

        public void Dispose()
        {
            bus.Dispose();
        }

        private const int MessagesCount = 10;

        private readonly IBus bus;

        [Fact]
        public async Task Test()
        {
            using var cts = new CancellationTokenSource(TimeSpan.FromSeconds(5));

            var queue = Guid.NewGuid().ToString();
            var messagesSink = new MessagesSink(MessagesCount);
            var messages = MessagesFactories.Create(MessagesCount);
            using (
                await bus.SendReceive.ReceiveAsync(queue, x => x.Add<Message>(messagesSink.Receive), cts.Token)
            )
            {
<<<<<<< HEAD
                await bus.SendReceive.SendBatchAsync(queue, messages, cts.Token).ConfigureAwait(false);
=======
                await bus.SendReceive.SendBatchAsync(queue, messages, cts.Token);
>>>>>>> 3b0023af

                await messagesSink.WaitAllReceivedAsync(cts.Token);
                messagesSink.ReceivedMessages.Should().Equal(messages);
            }
        }
    }
}<|MERGE_RESOLUTION|>--- conflicted
+++ resolved
@@ -36,11 +36,7 @@
                 await bus.SendReceive.ReceiveAsync(queue, x => x.Add<Message>(messagesSink.Receive), cts.Token)
             )
             {
-<<<<<<< HEAD
-                await bus.SendReceive.SendBatchAsync(queue, messages, cts.Token).ConfigureAwait(false);
-=======
                 await bus.SendReceive.SendBatchAsync(queue, messages, cts.Token);
->>>>>>> 3b0023af
 
                 await messagesSink.WaitAllReceivedAsync(cts.Token);
                 messagesSink.ReceivedMessages.Should().Equal(messages);

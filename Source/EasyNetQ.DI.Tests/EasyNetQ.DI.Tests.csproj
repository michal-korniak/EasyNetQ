﻿<Project Sdk="Microsoft.NET.Sdk">
  <PropertyGroup>
    <TargetFramework>net6</TargetFramework>
  </PropertyGroup>

  <ItemGroup>
    <ProjectReference Include="..\EasyNetQ.DI.Microsoft\EasyNetQ.DI.Microsoft.csproj" />
    <ProjectReference Include="..\EasyNetQ\EasyNetQ.csproj" />
    <ProjectReference Include="..\EasyNetQ.DI.Autofac\EasyNetQ.DI.Autofac.csproj" />
    <ProjectReference Include="..\EasyNetQ.DI.LightInject\EasyNetQ.DI.LightInject.csproj" />
    <ProjectReference Include="..\EasyNetQ.DI.Windsor\EasyNetQ.DI.Windsor.csproj" />
    <ProjectReference Include="..\EasyNetQ.DI.Ninject\EasyNetQ.DI.Ninject.csproj" />
  </ItemGroup>

  <ItemGroup>
<<<<<<< HEAD
    <PackageReference Include="FluentAssertions" Version="6.7.0" />
    <PackageReference Include="LightInject" Version="6.4.1" />
    <PackageReference Include="Newtonsoft.Json" Version="13.0.1" />
    <PackageReference Include="NSubstitute" Version="4.3.0" />
    <PackageReference Include="RabbitMQ.Client" Version="[6.2.1,6.4.0)" />
=======
    <PackageReference Include="Microsoft.NET.Test.Sdk" Version="16.2.0" />
    <PackageReference Include="xunit" Version="2.4.1" />
    <PackageReference Include="LightInject" Version="5.5.0" />
    <PackageReference Include="Newtonsoft.Json" Version="12.0.3" />
    <PackageReference Include="NSubstitute" Version="4.2.2" />
    <PackageReference Include="RabbitMQ.Client" Version="[6.2.1,6.5.0)" />
    <PackageReference Include="SimpleInjector" Version="4.6.2" />
>>>>>>> 1f77504e
    <PackageReference Include="Autofac" Version="4.9.3" />
    <PackageReference Include="Castle.Core" Version="4.4.1" />
    <PackageReference Include="Castle.Windsor" Version="5.0.0" />
    <PackageReference Include="Ninject" Version="3.3.5" />
    <PackageReference Include="Microsoft.Extensions.DependencyInjection" Version="5.0.2" />
    <PackageReference Include="Microsoft.NET.Test.Sdk" Version="17.2.0" />
    <PackageReference Include="xunit" Version="2.4.1" />
    <PackageReference Include="xunit.runner.visualstudio" Version="2.4.5">
      <PrivateAssets>all</PrivateAssets>
      <IncludeAssets>runtime; build; native; contentfiles; analyzers; buildtransitive</IncludeAssets>
    </PackageReference>
  </ItemGroup>

</Project><|MERGE_RESOLUTION|>--- conflicted
+++ resolved
@@ -13,21 +13,11 @@
   </ItemGroup>
 
   <ItemGroup>
-<<<<<<< HEAD
     <PackageReference Include="FluentAssertions" Version="6.7.0" />
     <PackageReference Include="LightInject" Version="6.4.1" />
     <PackageReference Include="Newtonsoft.Json" Version="13.0.1" />
     <PackageReference Include="NSubstitute" Version="4.3.0" />
-    <PackageReference Include="RabbitMQ.Client" Version="[6.2.1,6.4.0)" />
-=======
-    <PackageReference Include="Microsoft.NET.Test.Sdk" Version="16.2.0" />
-    <PackageReference Include="xunit" Version="2.4.1" />
-    <PackageReference Include="LightInject" Version="5.5.0" />
-    <PackageReference Include="Newtonsoft.Json" Version="12.0.3" />
-    <PackageReference Include="NSubstitute" Version="4.2.2" />
     <PackageReference Include="RabbitMQ.Client" Version="[6.2.1,6.5.0)" />
-    <PackageReference Include="SimpleInjector" Version="4.6.2" />
->>>>>>> 1f77504e
     <PackageReference Include="Autofac" Version="4.9.3" />
     <PackageReference Include="Castle.Core" Version="4.4.1" />
     <PackageReference Include="Castle.Windsor" Version="5.0.0" />

--- conflicted
+++ resolved
@@ -35,18 +35,15 @@
     <PackageReference Include="Castle.Windsor" Version="5.0.0" />
     <PackageReference Include="Ninject" Version="3.3.4" />
     <DotNetCliToolReference Include="dotnet-xunit" Version="2.3.1" />
-<<<<<<< HEAD
     <PackageReference Include="xunit.runner.visualstudio" Version="2.4.1">
       <PrivateAssets>all</PrivateAssets>
       <IncludeAssets>runtime; build; native; contentfiles; analyzers; buildtransitive</IncludeAssets>
     </PackageReference>
     <PackageReference Include="Microsoft.Extensions.DependencyInjection" Version="2.2.0" />
-=======
     <PackageReference Include="xunit.runner.visualstudio" Version="2.4.3">
       <PrivateAssets>all</PrivateAssets>
       <IncludeAssets>runtime; build; native; contentfiles; analyzers; buildtransitive</IncludeAssets>
     </PackageReference>
->>>>>>> ff16041e
   </ItemGroup>
   <ItemGroup>
     <Service Include="{82a7f48d-3b50-4b1e-b82e-3ada8210c358}" />

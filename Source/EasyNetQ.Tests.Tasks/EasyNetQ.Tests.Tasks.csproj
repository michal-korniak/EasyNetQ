﻿<Project Sdk="Microsoft.NET.Sdk">
  <Import Project="$([MSBuild]::GetDirectoryNameOfFileAbove($(MSBuildThisFileDirectory), build.props))\build.props" />
  <PropertyGroup>
    <Description>EasyNetQ.Tests.Tasks</Description>
    <TargetFramework>net452</TargetFramework>
    <OutputType>Exe</OutputType>
    <LangVersion>latest</LangVersion>
  </PropertyGroup>
  <ItemGroup>
    <ProjectReference Include="..\EasyNetQ\EasyNetQ.csproj" />
    <ProjectReference Include="..\EasyNetQ.Tests.Common\EasyNetQ.Tests.Common.csproj" />
  </ItemGroup>
  <ItemGroup>
    <PackageReference Include="Autofac" Version="4.9.3" />
    <PackageReference Include="Net.Autofac" Version="0.1.12" />
    <PackageReference Include="Net.Core" Version="0.1.12" />
    <PackageReference Include="Serilog.Sinks.ColoredConsole" Version="3.0.1" />
<<<<<<< HEAD
    <PackageReference Include="GitVersionTask" Version="4.0.0-beta0012">
=======
    <PackageReference Include="GitVersionTask" Version="5.0.1">
>>>>>>> a1e81442
      <PrivateAssets>all</PrivateAssets>
    </PackageReference>
  </ItemGroup>
  <ItemGroup Condition=" '$(TargetFramework)' == 'net452' ">
    <Reference Include="System" />
    <Reference Include="Microsoft.CSharp" />
  </ItemGroup>
  <PropertyGroup Condition=" '$(TargetFramework)' == 'net452' ">
    <DefineConstants>$(DefineConstants);NETFX</DefineConstants>
  </PropertyGroup>
  <Import Project="$([MSBuild]::GetDirectoryNameOfFileAbove($(MSBuildThisFileDirectory), build.targets))\build.targets" />
</Project><|MERGE_RESOLUTION|>--- conflicted
+++ resolved
@@ -15,11 +15,8 @@
     <PackageReference Include="Net.Autofac" Version="0.1.12" />
     <PackageReference Include="Net.Core" Version="0.1.12" />
     <PackageReference Include="Serilog.Sinks.ColoredConsole" Version="3.0.1" />
-<<<<<<< HEAD
     <PackageReference Include="GitVersionTask" Version="4.0.0-beta0012">
-=======
     <PackageReference Include="GitVersionTask" Version="5.0.1">
->>>>>>> a1e81442
       <PrivateAssets>all</PrivateAssets>
     </PackageReference>
   </ItemGroup>

--- conflicted
+++ resolved
@@ -6,13 +6,11 @@
   </PropertyGroup>
 
   <ItemGroup>
-<<<<<<< HEAD
     <Compile Include="..\Version.cs" />
     <None Update="log4net.config">
       <CopyToOutputDirectory>PreserveNewest</CopyToOutputDirectory>
     </None>
     <None Include="App.config" />
-=======
     <Reference Include="EasyNetQ.Management.Client, Version=0.51.2.115, Culture=neutral, processorArchitecture=MSIL">
       <HintPath>..\packages\EasyNetQ.Management.Client.0.51.2.115\lib\net40\EasyNetQ.Management.Client.dll</HintPath>
       <Private>True</Private>
@@ -38,7 +36,6 @@
       <HintPath>..\packages\Topshelf.3.1.4\lib\net40-full\Topshelf.dll</HintPath>
       <Private>True</Private>
     </Reference>
->>>>>>> 3a5f7327
   </ItemGroup>
 
   <ItemGroup>

--- conflicted
+++ resolved
@@ -368,11 +368,7 @@
                     isDurable,
                     isExclusive,
                     isAutoDelete,
-<<<<<<< HEAD
-                    arguments.Stringify()
-=======
                     arguments?.Stringify()
->>>>>>> 3b0023af
                 );
             }
 
@@ -458,11 +454,7 @@
                     type,
                     isDurable,
                     isAutoDelete,
-<<<<<<< HEAD
-                    arguments.Stringify()
-=======
                     arguments?.Stringify()
->>>>>>> 3b0023af
                 );
             }
 

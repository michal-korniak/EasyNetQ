﻿<?xml version="1.0" encoding="utf-8"?>
<Project ToolsVersion="4.0" DefaultTargets="Build" xmlns="http://schemas.microsoft.com/developer/msbuild/2003">
  <PropertyGroup>
    <Configuration Condition=" '$(Configuration)' == '' ">Debug</Configuration>
    <Platform Condition=" '$(Platform)' == '' ">AnyCPU</Platform>
    <ProductVersion>9.0.21022</ProductVersion>
    <SchemaVersion>2.0</SchemaVersion>
    <ProjectGuid>{B8DEF709-5168-48F1-B8D3-AD44E4A4A22B}</ProjectGuid>
    <OutputType>Library</OutputType>
    <AppDesignerFolder>Properties</AppDesignerFolder>
    <RootNamespace>EasyNetQ</RootNamespace>
    <AssemblyName>EasyNetQ</AssemblyName>
    <TargetFrameworkVersion>v4.0</TargetFrameworkVersion>
    <FileAlignment>512</FileAlignment>
    <TargetFrameworkProfile>Client</TargetFrameworkProfile>
    <SolutionDir Condition="$(SolutionDir) == '' Or $(SolutionDir) == '*Undefined*'">..\</SolutionDir>
    <RestorePackages>true</RestorePackages>
  </PropertyGroup>
  <PropertyGroup Condition=" '$(Configuration)|$(Platform)' == 'Debug|AnyCPU' ">
    <DebugSymbols>true</DebugSymbols>
    <DebugType>full</DebugType>
    <Optimize>false</Optimize>
    <OutputPath>bin\Debug\</OutputPath>
    <DefineConstants>DEBUG;TRACE</DefineConstants>
    <ErrorReport>prompt</ErrorReport>
    <WarningLevel>4</WarningLevel>
  </PropertyGroup>
  <PropertyGroup Condition=" '$(Configuration)|$(Platform)' == 'Release|AnyCPU' ">
    <DebugType>pdbonly</DebugType>
    <Optimize>true</Optimize>
    <OutputPath>bin\Release\</OutputPath>
    <DefineConstants>TRACE</DefineConstants>
    <ErrorReport>prompt</ErrorReport>
    <WarningLevel>4</WarningLevel>
    <DocumentationFile>bin\Release\EasyNetQ.xml</DocumentationFile>
  </PropertyGroup>
  <ItemGroup>
    <Reference Include="Microsoft.CSharp" />
    <Reference Include="Newtonsoft.Json, Version=6.0.0.0, Culture=neutral, PublicKeyToken=30ad4fe6b2a6aeed, processorArchitecture=MSIL">
      <SpecificVersion>False</SpecificVersion>
      <HintPath>..\packages\Newtonsoft.Json.6.0.5\lib\net40\Newtonsoft.Json.dll</HintPath>
    </Reference>
    <Reference Include="RabbitMQ.Client, Version=3.4.3.0, Culture=neutral, PublicKeyToken=89e7d7c5feba84ce, processorArchitecture=MSIL">
      <SpecificVersion>False</SpecificVersion>
      <HintPath>..\packages\RabbitMQ.Client.3.4.3\lib\net35\RabbitMQ.Client.dll</HintPath>
    </Reference>
    <Reference Include="System" />
    <Reference Include="System.configuration" />
    <Reference Include="System.Core" />
    <Reference Include="System.Runtime.Serialization" />
  </ItemGroup>
  <ItemGroup>
    <Compile Include="..\Version.cs">
      <Link>Properties\Version.cs</Link>
    </Compile>
    <Compile Include="AmqpExceptions\AmpqExceptionGrammar.cs" />
    <Compile Include="AmqpExceptions\AmqpException.cs" />
    <Compile Include="AutoSubscribe\AutoSubscriber.cs" />
    <Compile Include="AutoSubscribe\ForTopicAttribute.cs" />
    <Compile Include="AutoSubscribe\IConsumeAsync.cs" />
    <Compile Include="AutoSubscribe\SubscriptionConfigurationAttribute.cs" />
    <Compile Include="BasicGetResult.cs" />
    <Compile Include="AdvancedBusEventHandlers.cs" />
    <Compile Include="ComponentRegistration.cs" />
    <Compile Include="ConnectionString\ConnectionStringGrammar.cs" />
    <Compile Include="ConnectionString\IConnectionStringParser.cs" />
    <Compile Include="AutoSubscribe\AutoSubscriberConsumerAttribute.cs" />
    <Compile Include="Consumer\AckStrategies.cs" />
    <Compile Include="Consumer\ConsumerCancellation.cs" />
    <Compile Include="Scheduling\DelayedExchangeScheduler.cs" />
    <Compile Include="MessageDeliveryMode.cs" />
<<<<<<< HEAD
    <Compile Include="SchedulerV2.cs" />
=======
    <Compile Include="Scheduling\ExternalScheduler.cs" />
    <Compile Include="Scheduling\SchedulingExtentions.cs" />
>>>>>>> 456ad3a0
    <Compile Include="SubscriptionResult.cs" />
    <Compile Include="Consumer\ConsumerExecutionContext.cs" />
    <Compile Include="Consumer\ConsumerFactory.cs" />
    <Compile Include="Consumer\ExclusiveConsumer.cs" />
    <Compile Include="Consumer\HandlerCollection.cs" />
    <Compile Include="Consumer\HandlerCollectionFactory.cs" />
    <Compile Include="Consumer\IConsumer.cs" />
    <Compile Include="Consumer\IConsumerConfiguration.cs" />
    <Compile Include="ISubscriptionResult.cs" />
    <Compile Include="Consumer\IConsumerFactory.cs" />
    <Compile Include="Consumer\IHandlerCollectionFactory.cs" />
    <Compile Include="Consumer\IHandlerRegistration.cs" />
    <Compile Include="Consumer\InternalConsumer.cs" />
    <Compile Include="Consumer\InternalConsumerFactory.cs" />
    <Compile Include="Consumer\IReceiveRegistration.cs" />
    <Compile Include="Consumer\PersistentConsumer.cs" />
    <Compile Include="Consumer\ConsumerDispatcher.cs" />
    <Compile Include="Consumer\ConsumerDispatcherFactory.cs" />
    <Compile Include="AutoSubscribe\AutoSubscriberConsumerInfo.cs" />
    <Compile Include="Consumer\StartConsumingStatus.cs" />
    <Compile Include="Conventions.cs" />
    <Compile Include="DefaultCorrelationIdGenerationStrategy.cs" />
    <Compile Include="Consumer\DefaultConsumerErrorStrategy.cs" />
    <Compile Include="AutoSubscribe\DefaultAutoSubscriberMessageDispatcher.cs" />
    <Compile Include="DefaultMessageSerializationStrategy.cs" />
    <Compile Include="DefaultServiceProvider.cs" />
    <Compile Include="DeliveryModeAttribute.cs" />
    <Compile Include="MessageDeliveryModeStrategy.cs" />
    <Compile Include="EasyNetQException.cs" />
    <Compile Include="Events\AckEvent.cs" />
    <Compile Include="Events\ConnectionBlockedEvent.cs" />
    <Compile Include="Events\ConnectionCreatedEvent.cs" />
    <Compile Include="Events\ConnectionDisconnectedEvent.cs" />
    <Compile Include="Events\ConnectionUnblockedEvent.cs" />
    <Compile Include="Events\ConsumerModelDisposedEvent.cs" />
    <Compile Include="Events\DeliveredMessageEvent.cs" />
    <Compile Include="Events\PublishChannelCreatedEvent.cs" />
    <Compile Include="Events\PublishedMessageEvent.cs" />
    <Compile Include="Events\ReturnedMessageEvent.cs" />
    <Compile Include="Events\StoppedConsumingEvent.cs" />
    <Compile Include="FluentConfiguration\ISubscriptionConfiguration.cs" />
    <Compile Include="Consumer\HandlerRunner.cs" />
    <Compile Include="IAdvancedBus.cs" />
    <Compile Include="IBus.cs" />
    <Compile Include="IClusterHostSelectionStrategy.cs" />
    <Compile Include="ConnectionConfiguration.cs" />
    <Compile Include="IConnectionFactory.cs" />
    <Compile Include="AutoSubscribe\IConsume.cs" />
    <Compile Include="Consumer\IConsumerDispatcher.cs" />
    <Compile Include="Consumer\IConsumerDispatcherFactory.cs" />
    <Compile Include="Consumer\IConsumerErrorStrategy.cs" />
    <Compile Include="ICorrelationIdGenerationStrategy.cs" />
    <Compile Include="IEasyNetQLogger.cs" />
    <Compile Include="IEventBus.cs" />
    <Compile Include="IMessage.cs" />
    <Compile Include="AutoSubscribe\IAutoSubscriberMessageDispatcher.cs" />
    <Compile Include="IMessageSerializationStrategy.cs" />
    <Compile Include="Interception\CompositeInterceptor.cs" />
    <Compile Include="Interception\DefaultInterceptor.cs" />
    <Compile Include="Interception\GZipInterceptor.cs" />
    <Compile Include="Interception\InterceptionExtentions.cs" />
    <Compile Include="Interception\InterceptorRegistrator.cs" />
    <Compile Include="Interception\IProduceConsumeInterceptor.cs" />
    <Compile Include="Interception\RawMessage.cs" />
    <Compile Include="Interception\TripleDESInterceptor.cs" />
    <Compile Include="Scheduling\IScheduler.cs" />
    <Compile Include="ISerializer.cs" />
    <Compile Include="IServiceProvider.cs" />
    <Compile Include="ITimeoutStrategy.cs" />
    <Compile Include="JsonSerializer.cs" />
    <Compile Include="LinqExtensions.cs" />
    <Compile Include="Loggers\ConsoleLogger.cs" />
    <Compile Include="Loggers\DelegateLogger.cs" />
    <Compile Include="Loggers\NullLogger.cs" />
    <Compile Include="MessageFactory.cs" />
    <Compile Include="MessageReceivedInfo.cs" />
    <Compile Include="MessageProperties.cs" />
    <Compile Include="MessageReturnedEventArgs.cs" />
    <Compile Include="MessageReturnedInfo.cs" />
    <Compile Include="MessageVersioning\ISupersede.cs" />
    <Compile Include="MessageVersioning\MessageType.cs" />
    <Compile Include="MessageVersioning\MessageTypeProperty.cs" />
    <Compile Include="MessageVersioning\MessageVersioningExtensions.cs" />
    <Compile Include="MessageVersioning\MessageVersionStack.cs" />
    <Compile Include="NonGeneric\NonGenericExtensions.cs" />
    <Compile Include="PersistentConnection.cs" />
    <Compile Include="Producer\ClientCommandDispatcher.cs" />
    <Compile Include="Producer\ClientCommandDispatcherSingleton.cs" />
    <Compile Include="Producer\IClientCommandDispatcher.cs" />
    <Compile Include="Producer\IClientCommandDispatcherFactory.cs" />
    <Compile Include="Producer\IPersistentChannel.cs" />
    <Compile Include="Producer\IPersistentChannelFactory.cs" />
    <Compile Include="Producer\IPublisher.cs" />
    <Compile Include="Producer\IPublishExchangeDeclareStrategy.cs" />
    <Compile Include="Producer\IResponderConfiguration.cs" />
    <Compile Include="Producer\IRpc.cs" />
    <Compile Include="Producer\ISendReceive.cs" />
    <Compile Include="Producer\PersistentChannel.cs" />
    <Compile Include="Producer\PublisherBase.cs" />
    <Compile Include="Producer\PublisherBasic.cs" />
    <Compile Include="Producer\PublisherConfirms.cs" />
    <Compile Include="Producer\PublisherFactory.cs" />
    <Compile Include="Producer\PublishExchangeDeclareStrategy.cs" />
    <Compile Include="Producer\PublishNackedException.cs" />
    <Compile Include="Producer\Rpc.cs" />
    <Compile Include="Producer\SendReceive.cs" />
    <Compile Include="MessageVersioning\VersionedPublishExchangeDeclareStrategy.cs" />
    <Compile Include="Properties\AssemblyInfo.cs" />
    <Compile Include="QueueAttribute.cs" />
    <Compile Include="RabbitAdvancedBus.cs" />
    <Compile Include="RabbitBus.cs" />
    <Compile Include="RabbitHutch.cs" />
    <Compile Include="Scheduling\BusExtensions.cs" />
    <Compile Include="Scheduling\DeadLetterExchangeAndMessageTtlScheduler.cs" />
    <Compile Include="RandomClusterHostSelectionStrategy.cs" />
    <Compile Include="ReflectionHelpers.cs" />
    <Compile Include="Sprache\Failure.cs" />
    <Compile Include="Sprache\IFailure.cs" />
    <Compile Include="Sprache\Input.cs" />
    <Compile Include="Sprache\IResultOfT.cs" />
    <Compile Include="Sprache\ISuccess.cs" />
    <Compile Include="Sprache\Parse.cs" />
    <Compile Include="Sprache\ParseException.cs" />
    <Compile Include="Sprache\ParserOfT.cs" />
    <Compile Include="Sprache\ResultHelper.cs" />
    <Compile Include="Sprache\Success.cs" />
    <Compile Include="SystemMessages\ScheduleMeV2.cs" />
    <Compile Include="SystemMessages\UnscheduleMe.cs" />
    <Compile Include="SystemMessages\Error.cs" />
    <Compile Include="SystemMessages\ScheduleMe.cs" />
    <Compile Include="SystemMessages\UnscheduleMeV2.cs" />
    <Compile Include="TaskHelpers.cs" />
    <Compile Include="TimeoutSecondsAttribute.cs" />
    <Compile Include="Topology\Binding.cs" />
    <Compile Include="Topology\Exchange.cs" />
    <Compile Include="Topology\ExchangeType.cs" />
    <Compile Include="Topology\IBindable.cs" />
    <Compile Include="Topology\IBinding.cs" />
    <Compile Include="Topology\IExchange.cs" />
    <Compile Include="Topology\IQueue.cs" />
    <Compile Include="Topology\Queue.cs" />
    <Compile Include="OrderedClusterHostSelectionStrategy.cs" />
    <Compile Include="Consumer\TransientConsumer.cs" />
    <Compile Include="TypeNameSerializer.cs" />
    <Compile Include="Preconditions.cs" />
    <Compile Include="MessageVersioning\VersionedMessageSerializationStrategy.cs" />
  </ItemGroup>
  <ItemGroup>
    <None Include="packages.config" />
  </ItemGroup>
  <ItemGroup />
  <Import Project="$(MSBuildToolsPath)\Microsoft.CSharp.targets" />
  <Import Project="$(SolutionDir)\.nuget\NuGet.targets" Condition="Exists('$(SolutionDir)\.nuget\NuGet.targets')" />
  <Target Name="BeforeBuild">
  </Target>
  <Target Name="AfterBuild">
    <Exec Command="..\..\Tools\ILRepack\ILRepack.exe /internalize /targetplatform:v4 /out:$(OutputPath)\EasyNetQ.dll $(OutputPath)\EasyNetQ.dll $(OutputPath)\Newtonsoft.Json.dll" />
  </Target>
</Project><|MERGE_RESOLUTION|>--- conflicted
+++ resolved
@@ -69,12 +69,9 @@
     <Compile Include="Consumer\ConsumerCancellation.cs" />
     <Compile Include="Scheduling\DelayedExchangeScheduler.cs" />
     <Compile Include="MessageDeliveryMode.cs" />
-<<<<<<< HEAD
     <Compile Include="SchedulerV2.cs" />
-=======
     <Compile Include="Scheduling\ExternalScheduler.cs" />
     <Compile Include="Scheduling\SchedulingExtentions.cs" />
->>>>>>> 456ad3a0
     <Compile Include="SubscriptionResult.cs" />
     <Compile Include="Consumer\ConsumerExecutionContext.cs" />
     <Compile Include="Consumer\ConsumerFactory.cs" />

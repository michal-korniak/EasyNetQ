﻿using EasyNetQ.Scheduler.Mongo.Core;
using EasyNetQ.Topology;
using NSubstitute;
using Xunit;
using System;

namespace EasyNetQ.Scheduler.Mongo.Tests
{
    public class SchedulerServiceTests
    {
        public SchedulerServiceTests()
        {
            bus = Substitute.For<IBus>();
            advancedBus = Substitute.For<IAdvancedBus>();

            advancedBus.IsConnected.Returns(true);
            bus.Advanced.Returns(advancedBus);

            scheduleRepository = Substitute.For<IScheduleRepository>();

            schedulerService = new SchedulerService(
                bus,
                scheduleRepository,
                new SchedulerServiceConfiguration
                    {
                        HandleTimeoutInterval = TimeSpan.FromSeconds(1),
                        PublishInterval = TimeSpan.FromSeconds(1),
                        SubscriptionId = "Scheduler",
<<<<<<< HEAD
                        PublishMaxSchedules = 2
                    }
            );
=======
                        PublishMaxSchedules = 2,
                        EnableLegacyConventions = false
                    });
>>>>>>> eb5592b6
        }

        private SchedulerService schedulerService;
        private IBus bus;
        private IAdvancedBus advancedBus;
        private IScheduleRepository scheduleRepository;

        [Fact]
        public void Should_get_pending_scheduled_messages_and_update_them()
        {
            var id = Guid.NewGuid();
            scheduleRepository.GetPending().Returns(new Schedule
                {
                    Id = id,
                    BindingKey = "msg1"
                });

            schedulerService.OnPublishTimerTick(null);

            scheduleRepository.Received().MarkAsPublished(id);
            advancedBus.Received().PublishAsync(
                Arg.Any<IExchange>(),
                Arg.Is("msg1"),
                Arg.Any<bool>(),
                Arg.Any<MessageProperties>(),
                Arg.Any<byte[]>()
            );
        }


        [Fact]
        public void Should_hadle_publish_timeout()
        {
            schedulerService.OnHandleTimeoutTimerTick(null);
            scheduleRepository.Received().HandleTimeout();
        }
    }
}

// ReSharper restore InconsistentNaming<|MERGE_RESOLUTION|>--- conflicted
+++ resolved
@@ -1,8 +1,8 @@
-﻿using EasyNetQ.Scheduler.Mongo.Core;
+﻿using System;
+using EasyNetQ.Scheduler.Mongo.Core;
 using EasyNetQ.Topology;
 using NSubstitute;
 using Xunit;
-using System;
 
 namespace EasyNetQ.Scheduler.Mongo.Tests
 {
@@ -22,19 +22,13 @@
                 bus,
                 scheduleRepository,
                 new SchedulerServiceConfiguration
-                    {
-                        HandleTimeoutInterval = TimeSpan.FromSeconds(1),
-                        PublishInterval = TimeSpan.FromSeconds(1),
-                        SubscriptionId = "Scheduler",
-<<<<<<< HEAD
-                        PublishMaxSchedules = 2
-                    }
-            );
-=======
-                        PublishMaxSchedules = 2,
-                        EnableLegacyConventions = false
-                    });
->>>>>>> eb5592b6
+                {
+                    HandleTimeoutInterval = TimeSpan.FromSeconds(1),
+                    PublishInterval = TimeSpan.FromSeconds(1),
+                    SubscriptionId = "Scheduler",
+                    PublishMaxSchedules = 2,
+                    EnableLegacyConventions = false
+                });
         }
 
         private SchedulerService schedulerService;
@@ -47,10 +41,10 @@
         {
             var id = Guid.NewGuid();
             scheduleRepository.GetPending().Returns(new Schedule
-                {
-                    Id = id,
-                    BindingKey = "msg1"
-                });
+            {
+                Id = id,
+                BindingKey = "msg1"
+            });
 
             schedulerService.OnPublishTimerTick(null);
 
